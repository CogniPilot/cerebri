--- conflicted
+++ resolved
@@ -239,17 +239,10 @@
 		if (ctx->status.mode == synapse_pb_Status_Mode_MODE_ATTITUDE_RATE) {
 			double omega[3];
 			double thrust;
-			double input_aetr[4] = {input_roll, input_pitch, input_thrust, input_yaw};
 			{
-<<<<<<< HEAD
-				// joy_acro:(thrust_trim,thrust_delta,joy_roll,joy_pitch,joy_yaw,joy_thrust)->(omega[3],thrust)
-				CASADI_FUNC_ARGS(input_acro);
-				
-=======
 				// input_acro:(thrust_trim,thrust_delta,input_aetr[4])->(omega[3],thrust)
 				CASADI_FUNC_ARGS(input_acro);
 
->>>>>>> b3a954f1
 				args[0] = &thrust_trim;
 				args[1] = &thrust_delta;
 				args[2] = input_aetr;
@@ -288,14 +281,9 @@
 		} else if (ctx->status.mode == synapse_pb_Status_Mode_MODE_ATTITUDE) {
 			double qr[4];
 			double thrust;
-			double input_aetr[4] = {input_roll, input_pitch, input_thrust, input_yaw};
 			{
-<<<<<<< HEAD
-				// joy_auto_level:(thrust_trim,thrust_delta,joy_roll,joy_pitch,joy_yaw,joy_thrust,q[4])->(q_r[4],thrust)
-=======
 				/* input_auto_level:(thrust_trim,thrust_delta,input_aetr[4],q[4])->(q_r[4],thrust)
 				 */
->>>>>>> b3a954f1
 				CASADI_FUNC_ARGS(input_auto_level);
 
 				args[0] = &thrust_trim;
@@ -364,52 +352,6 @@
 				ctx->psi_sp = yaw;
 			}
 
-<<<<<<< HEAD
-			// Input setup
-			double input_aetr[4];
-			if (ctx->status.topic_source ==
-			    synapse_pb_Status_TopicSource_TOPIC_SOURCE_INPUT) {
-				input_aetr[0] = input_roll;  // aileron
-				input_aetr[1] = input_pitch; // elevator 
-				input_aetr[2] = input_thrust; // thrust
-				input_aetr[3] = input_yaw;   // rudder
-			} else if (ctx->status.topic_source ==
-				   synapse_pb_Status_TopicSource_TOPIC_SOURCE_ETHERNET) {
-				input_aetr[0] = -ctx->cmd_vel.linear.y / 2.0; // aileron (converted from linear.y)
-				input_aetr[1] = ctx->cmd_vel.linear.x / 2.0;  // elevator (converted from linear.x)
-				input_aetr[2] = input_thrust; // thrust (keep from joystick)
-				input_aetr[3] = ctx->cmd_vel.angular.z / (60 * deg2rad); // rudder (converted from angular.z)
-			}
-
-			// Current position
-			double pw[3] = {ctx->odometry_estimator.pose.position.x,
-					ctx->odometry_estimator.pose.position.y,
-					ctx->odometry_estimator.pose.position.z};
-
-			// Current position setpoint  
-			double pw_sp[3] = {ctx->position_sp.x, ctx->position_sp.y, ctx->position_sp.z};
-
-			// Call input_velocity CasADi function
-			double psi_sp1, psi_vel_sp;
-			double pw_sp1[3], vw_sp[3], aw_sp[3], q_sp[4];
-			double reset_position = (now_vel || now_armed) ? 1.0 : 0.0;
-			//double debug;
-			{
-				CASADI_FUNC_ARGS(input_velocity);
-				args[0] = &dt;
-				args[1] = &ctx->psi_sp;
-				args[2] = pw_sp;
-				args[3] = pw;
-				args[4] = input_aetr;
-				args[5] = &reset_position;
-				res[0] = &psi_sp1;
-				res[1] = &psi_vel_sp;
-				res[2] = pw_sp1;
-				res[3] = vw_sp;
-				res[4] = aw_sp;
-				res[5] = q_sp;
-				CASADI_FUNC_CALL(input_velocity);
-=======
 			double yaw_rate = 0;
 			double vt_b[3];
 
@@ -467,25 +409,14 @@
 				res[3] = aw_sp;
 				res[4] = qc;
 				CASADI_FUNC_CALL(velocity_control);
->>>>>>> b3a954f1
 			}
 			LOG_INF("q_sp: %10.4f %10.4f %10.4f %10.4f", q_sp[0], q_sp[1], q_sp[2], q_sp[3]);
 			//LOG_INF("psi_sp1: %10.4f", psi_sp1);
 
-			// Update state
-			ctx->psi_sp = psi_sp1;
-			ctx->position_sp.x = pw_sp1[0];
-			ctx->position_sp.y = pw_sp1[1];
-			ctx->position_sp.z = pw_sp1[2];
-
-<<<<<<< HEAD
-			// Publish setpoints
-=======
 			// position setpoint
 			ctx->position_sp.x = pw_sp[0];
 			ctx->position_sp.y = pw_sp[1];
 			ctx->position_sp.z = pw_sp[2];
->>>>>>> b3a954f1
 			zros_pub_update(&ctx->pub_position_sp);
 
 			// velocity setpoint
