#ifndef SYNAPSE_UDP_UDP_RX_H_
#define SYNAPSE_UDP_UDP_RX_H_

#include <zephyr/net/socket.h>

struct udp_rx {
	int sock;
	struct sockaddr_in addr;
<<<<<<< HEAD
	char rx_buf[1024*8];
=======
	char rx_buf[4096];
>>>>>>> 9cd14f97
};

int udp_rx_init(struct udp_rx *ctx);
int udp_rx_fini(struct udp_rx *ctx);
int udp_rx_receive(struct udp_rx *ctx);

#endif // SYNAPSE_UDP_UDP_RX_H_
// vi: ts=4 sw=4 et<|MERGE_RESOLUTION|>--- conflicted
+++ resolved
@@ -6,11 +6,7 @@
 struct udp_rx {
 	int sock;
 	struct sockaddr_in addr;
-<<<<<<< HEAD
-	char rx_buf[1024*8];
-=======
 	char rx_buf[4096];
->>>>>>> 9cd14f97
 };
 
 int udp_rx_init(struct udp_rx *ctx);
