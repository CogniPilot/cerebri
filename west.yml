--- conflicted
+++ resolved
@@ -38,13 +38,8 @@
       revision: 843348bca3a15e914914b90057369b9616302e20 # main 6/11/25
       path: modules/lib/zros
     - name: cyecca
-<<<<<<< HEAD
-      remote: personal
-      revision: 1d63cb51bd58a095abee0155a5e1b82af9f57753 
-=======
       remote: cognipilot
       revision: 0acc0882eee8ab146371eca71bcb30157b76b250 # main 6/11/25
->>>>>>> b3a954f1
       path: modules/lib/cyecca
     - name: synapse_pb
       remote: cognipilot
